/***** BEGIN LICENSE BLOCK *****
# This Source Code Form is subject to the terms of the Mozilla Public
# License, v. 2.0. If a copy of the MPL was not distributed with this file,
# You can obtain one at http://mozilla.org/MPL/2.0/.
#
# The Initial Developer of the Original Code is the Mozilla Foundation.
# Portions created by the Initial Developer are Copyright (C) 2012
# the Initial Developer. All Rights Reserved.
#
# Contributor(s):
#   Ben Bangert (bbangert@mozilla.com)
#   Rob Miller (rmiller@mozilla.com)
#
# ***** END LICENSE BLOCK *****/

package pipeline

import (
	"bytes"
	"code.google.com/p/go-uuid/uuid"
	"errors"
	"fmt"
	"github.com/mozilla-services/heka/message"
	"math"
	"sort"
	"strconv"
	"time"
)

// Represents a single stat value in the format expected by the StatAccumInput.
type Stat struct {
	Bucket   string
	Value    string
	Modifier string
	Sampling float32
}

// Specialized Input that listens on a provided channel for Stat objects, from
// which it accumulates and stores statsd-style metrics data, periodically
// generating and injecting messages with accumulated stats date embedded in
// either the payload, the message fields, or both.
type StatAccumulator interface {
	DropStat(stat Stat) (sent bool)
}

type StatAccumInput struct {
	statChan chan Stat
	counters map[string]int
	timers   map[string][]float64
	gauges   map[string]int
	pConfig  *PipelineConfig
	config   *StatAccumInputConfig
	ir       InputRunner
	tickChan <-chan time.Time
	stopChan chan bool
}

type StatAccumInputConfig struct {
	// Specifies whether or not stats data should be written to outgoing
	// message payloads, in the string format that is expected by a listening
	// Graphite Carbon server. Defaults to false.
	EmitInPayload bool `toml:"emit_in_payload"`

	// Specifies whether or not stats data should be written to outgoing
	// message fields. Defaults to true. At least one of `EmitInPayload` or
	// `EmitInFields` *must* be true or there will be a config error.
	EmitInFields bool `toml:"emit_in_fields"`

	// Percentage threshold to use for calculating "upper N%" type numerical
	// statistics. Defaults to 90.
	PercentThreshold int `toml:"percent_threshold"`

	// Type value to use for outgoing stat messages, defaults to
	// `heka.statmetric`.
	MessageType string `toml:"message_type"`

	// Interval at which the generated stat messages should be emitted, in
	// seconds. Defaults to 10.
	TickerInterval uint `toml:"ticker_interval"`
}

func (sm *StatAccumInput) ConfigStruct() interface{} {
	return &StatAccumInputConfig{
		EmitInFields:     true,
		PercentThreshold: 90,
		MessageType:      "heka.statmetric",
		TickerInterval:   uint(10),
	}
}

func (sm *StatAccumInput) Init(config interface{}) error {
	sm.counters = make(map[string]int)
	sm.timers = make(map[string][]float64)
	sm.gauges = make(map[string]int)
	sm.statChan = make(chan Stat, Globals().PoolSize)
	sm.stopChan = make(chan bool, 1)

	sm.config = config.(*StatAccumInputConfig)
	if !sm.config.EmitInPayload && !sm.config.EmitInFields {
		return errors.New(
			"One of either `EmitInPayload` or `EmitInFields` must be set to true.",
		)
	}
	return nil
}

// Listens on the Stat channel for stats generated internally by Heka.
func (sm *StatAccumInput) Run(ir InputRunner, h PluginHelper) (err error) {
	var (
		stat       Stat
		floatValue float64
		intValue   int
	)

	sm.pConfig = h.PipelineConfig()
	sm.ir = ir
	sm.tickChan = sm.ir.Ticker()
	ok := true
	for ok {
		select {
		case <-sm.tickChan:
			sm.Flush()
		case stat, ok = <-sm.statChan:
			if !ok {
				sm.Flush()
				break
			}
			switch stat.Modifier {
			case "ms":
				floatValue, _ = strconv.ParseFloat(stat.Value, 64)
				sm.timers[stat.Bucket] = append(sm.timers[stat.Bucket], floatValue)
			case "g":
				intValue, _ = strconv.Atoi(stat.Value)
				sm.gauges[stat.Bucket] = intValue
			default:
				floatValue, _ = strconv.ParseFloat(stat.Value, 32)
				sm.counters[stat.Bucket] += int(float32(floatValue) * (1 / stat.Sampling))
			}
		}
	}

	return
}

func (sm *StatAccumInput) Stop() {
	// Closing the stopChan first so DropStat won't put any stats on
	// the statChan after it's closed.
	close(sm.stopChan)
	close(sm.statChan)
}

// Drops a Stat pointer onto the input's stat channel for processing. Returns
// true if the stat was processed, false if the input was already closing and
// couldn't process the stat.
func (sm *StatAccumInput) DropStat(stat Stat) (sent bool) {
	select {
	case <-sm.stopChan:
	default:
		sm.statChan <- stat
		sent = true
	}
	return
}

// Extracts all of the accumulated data and generates and injects a message
// into the Heka pipeline.
func (sm *StatAccumInput) Flush() {
	var (
		value float64
		field *message.Field
		err   error
	)
	numStats := 0
	now := time.Now().UTC()
	nowUnix := now.Unix()
	buffer := bytes.NewBufferString("")
	pack := <-sm.ir.InChan()

	rootNs := NewRootNamespace("")

	if sm.config.EmitInFields {
		rootNs.Emitters.EmitInField = func(name string, value interface{}) {
			if field, err = message.NewField(name, value, ""); err == nil {
				pack.Message.AddField(field)
			} else {
				sm.ir.LogError(fmt.Errorf("can't add field: %s", name))
			}
		}
	}

	if sm.config.EmitInPayload {
		rootNs.Emitters.EmitInPayload = func(name string, value interface{}) {
			switch value.(type) {
			default:
				fmt.Fprintf(buffer, "%s %v %d\n", name, value, nowUnix)
			case float64:
				fmt.Fprintf(buffer, "%s %f %d\n", name, value, nowUnix)
			}
		}
	}

<<<<<<< HEAD
	for s, c := range sm.counters {
		value = float64(c) / ((float64(sm.config.TickerInterval) *
			float64(time.Second)) / float64(1e3))
		sName = fmt.Sprintf("stats.%s", s)
		scName = fmt.Sprintf("stats_counts.%s", s)
		if sm.config.EmitInPayload {
			fmt.Fprintf(buffer, "%s %f %d\n", sName, value, nowUnix)
			fmt.Fprintf(buffer, "%s %d %d\n", scName, c, nowUnix)
		}
		if sm.config.EmitInFields {
			newField(sName, int(value))
			newField(scName, c)
		}
		sm.counters[s] = 0
=======
	rootNs.EmitInField("timestamp", nowUnix)
	statsNs := rootNs.Namespace("stats")

	for key, c := range sm.counters {
		value = float64(c) / ((float64(sm.config.FlushInterval) * float64(time.Second)) / float64(1e3))
		statsNs.EmitInField(key, int(value))
		statsNs.EmitInPayload(key, value)
		rootNs.Namespace("stats_counts").Emit(key, c)
		sm.counters[key] = 0
>>>>>>> eb434a2e
		numStats++
	}
	for key, g := range sm.gauges {
		rootNs.Namespace("stats").Emit(key, int64(g))
		numStats++
	}

	for u, t := range sm.timers {
		if len(t) > 0 {
			sort.Float64s(t)
			min := t[0]
			max := t[len(t)-1]
			timerNs := statsNs.Namespace("timers").Namespace(u)
			count := len(t)
			if count > 1 {
				tmp := ((100.0 - float64(sm.config.PercentThreshold)) / 100.0) * float64(count)
				numInThreshold := count - int(math.Floor(tmp+0.5)) // simulate JS Math.round(x)
				values := t[0:numInThreshold]
				max := t[numInThreshold-1]
				var sum float64
				for _, v := range values {
					sum += v
				}
				mean := sum / float64(numInThreshold)
				timerNs.Emit(fmt.Sprintf("upper_%d", sm.config.PercentThreshold), max)
				timerNs.Emit(fmt.Sprintf("mean_%d", sm.config.PercentThreshold), mean)
			}

			sm.timers[u] = t[:0]
			var sum float64
			for _, v := range t {
				sum += v
			}
			mean := sum / float64(count)

			timerNs.Emit("mean", mean)
			timerNs.Emit("upper", max)
			timerNs.Emit("lower", min)
			timerNs.Emit("count", count)
			numStats++
		}
	}
	rootNs.Namespace("statsd").Emit("numStats", numStats)

	pack.Message.SetType(sm.config.MessageType)
	pack.Message.SetTimestamp(now.UnixNano())
	pack.Message.SetUuid(uuid.NewRandom())
	pack.Message.SetHostname(sm.pConfig.hostname)
	pack.Message.SetPid(sm.pConfig.pid)
	pack.Message.SetPayload(buffer.String())
	sm.ir.Inject(pack)
}

type statsEmitters struct {
	EmitInPayload func(key string, value interface{})
	EmitInField   func(key string, value interface{})
}

type namespaceTree struct {
	prefix   string
	Emitters *statsEmitters
	parent   *namespaceTree
}

func NewRootNamespace(namespace string) *namespaceTree {
	ns := new(namespaceTree)
	ns.setNamespace(namespace)
	ns.Emitters = new(statsEmitters)
	return ns
}
func (ns *namespaceTree) setNamespace(namespace string) {
	var prefix string
	if ns.parent != nil {
		prefix = ns.parent.prefix
	}
	if len(namespace) == 0 || namespace[len(namespace)-1] == '.' {
		ns.prefix = prefix + namespace
	} else {
		ns.prefix = prefix + namespace + "."
	}
}

func (ns *namespaceTree) Namespace(namespace string) *namespaceTree {
	n := namespaceTree{"", ns.Emitters, ns}
	n.setNamespace(namespace)
	return &n
}

func (ns *namespaceTree) EmitInField(key string, value interface{}) *namespaceTree {
	if ns.Emitters.EmitInField != nil {
		ns.Emitters.EmitInField(ns.prefix+key, value)
	}
	return ns
}
func (ns *namespaceTree) EmitInPayload(key string, value interface{}) *namespaceTree {
	if ns.Emitters.EmitInPayload != nil {
		ns.Emitters.EmitInPayload(ns.prefix+key, value)
	}
	return ns
}
func (ns *namespaceTree) Emit(key string, value interface{}) *namespaceTree {
	if ns.Emitters.EmitInPayload != nil {
		ns.Emitters.EmitInPayload(ns.prefix+key, value)
	}
	if ns.Emitters.EmitInField != nil {
		ns.Emitters.EmitInField(ns.prefix+key, value)
	}
	return ns
}<|MERGE_RESOLUTION|>--- conflicted
+++ resolved
@@ -199,32 +199,16 @@
 		}
 	}
 
-<<<<<<< HEAD
-	for s, c := range sm.counters {
+	rootNs.EmitInField("timestamp", nowUnix)
+	statsNs := rootNs.Namespace("stats")
+
+	for key, c := range sm.counters {
 		value = float64(c) / ((float64(sm.config.TickerInterval) *
 			float64(time.Second)) / float64(1e3))
-		sName = fmt.Sprintf("stats.%s", s)
-		scName = fmt.Sprintf("stats_counts.%s", s)
-		if sm.config.EmitInPayload {
-			fmt.Fprintf(buffer, "%s %f %d\n", sName, value, nowUnix)
-			fmt.Fprintf(buffer, "%s %d %d\n", scName, c, nowUnix)
-		}
-		if sm.config.EmitInFields {
-			newField(sName, int(value))
-			newField(scName, c)
-		}
-		sm.counters[s] = 0
-=======
-	rootNs.EmitInField("timestamp", nowUnix)
-	statsNs := rootNs.Namespace("stats")
-
-	for key, c := range sm.counters {
-		value = float64(c) / ((float64(sm.config.FlushInterval) * float64(time.Second)) / float64(1e3))
 		statsNs.EmitInField(key, int(value))
 		statsNs.EmitInPayload(key, value)
 		rootNs.Namespace("stats_counts").Emit(key, c)
 		sm.counters[key] = 0
->>>>>>> eb434a2e
 		numStats++
 	}
 	for key, g := range sm.gauges {
