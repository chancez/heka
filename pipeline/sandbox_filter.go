/***** BEGIN LICENSE BLOCK *****
# This Source Code Form is subject to the terms of the Mozilla Public
# License, v. 2.0. If a copy of the MPL was not distributed with this file,
# You can obtain one at http://mozilla.org/MPL/2.0/.
#
# The Initial Developer of the Original Code is the Mozilla Foundation.
# Portions created by the Initial Developer are Copyright (C) 2012
# the Initial Developer. All Rights Reserved.
#
# Contributor(s):
#   Mike Trinkala (trink@mozilla.com)
#   Rob Miller (rmiller@mozilla.com)
#
# ***** END LICENSE BLOCK *****/

package pipeline

import (
	"fmt"
	"github.com/mozilla-services/heka/sandbox"
	"github.com/mozilla-services/heka/sandbox/lua"
	"log"
<<<<<<< HEAD
	"os"
	"sync"
=======
>>>>>>> 9988e241
)

func fileExists(path string) bool {
	_, err := os.Stat(path)
	if err == nil {
		return true
	}
	return false
}

type SandboxFilterConfig struct {
	Sbc sandbox.SandboxConfig `json:"sandbox"`
}

type SandboxFilter struct {
	sb  sandbox.Sandbox
	sbc sandbox.SandboxConfig
}

func (this *SandboxFilter) ConfigStruct() interface{} {
	return new(SandboxFilterConfig)
}

func (this *SandboxFilter) Init(config interface{}) (err error) {
	if this.sb != nil {
		return nil // no-op already initialized
	}
	conf := config.(*SandboxFilterConfig)
	this.sbc = conf.Sbc

	switch this.sbc.ScriptType {
	case "lua":
		this.sb, err = lua.CreateLuaSandbox(&this.sbc)
		if err != nil {
			return err
		}
	default:
		return fmt.Errorf("unsupported script type: %s", this.sbc.ScriptType)
	}

	if this.sbc.PreserveData && fileExists(this.sbc.ScriptFilename+".data") {
		err = this.sb.Init(this.sbc.ScriptFilename + ".data")
	} else {
		err = this.sb.Init("")
	}

	this.sb.InjectMessage(func(s string) {
		msg := MessageGenerator.Retrieve()
		msg.Message.SetType("heka.lua_sandbox")
		msg.Message.SetLogger(this.sbc.ScriptFilename)
		msg.Message.SetPayload(s)
		MessageGenerator.Inject(msg)
	})

	return err
}

func (this *SandboxFilter) Run(fr FilterRunner, h PluginHelper) (err error) {
	inChan := fr.InChan()
	ticker := fr.Ticker()

	var (
		ok, terminated = true, false
		plc            *PipelineCapture
		retval         int
	)
	for ok && !terminated {
		select {
		case plc, ok = <-inChan:
			if !ok {
				break
			}
			retval = this.sb.ProcessMessage(plc.Pack.Message, plc.Captures)
			if retval != 0 {
				fr.LogError(fmt.Errorf(
					"Sandbox ProcessMessage error code: %d, error message: %s",
					retval, this.sb.LastError()))
				if this.sb.Status() == sandbox.STATUS_TERMINATED {
					terminated = true
				}
			}
			plc.Pack.Recycle()
		case t := <-ticker:
			if retval = this.sb.TimerEvent(t.UnixNano()); retval != 0 {
				fr.LogError(fmt.Errorf(
					"Sandbox TimerEvent error code: %d, error message: %s",
					retval, this.sb.LastError()))
				if this.sb.Status() == sandbox.STATUS_TERMINATED {
					terminated = true
				}
			}
		}
<<<<<<< HEAD
		if this.sbc.PreserveData {
			this.sb.Destroy(this.sbc.ScriptFilename + ".data")
		} else {
			this.sb.Destroy("")
		}
		this.sb = nil
		log.Printf("SandboxFilter '%s' stopped.", fr.Name())
		wg.Done()
	}()
=======
	}
	this.sb.Destroy()
	this.sb = nil

>>>>>>> 9988e241
	return
}<|MERGE_RESOLUTION|>--- conflicted
+++ resolved
@@ -19,12 +19,7 @@
 	"fmt"
 	"github.com/mozilla-services/heka/sandbox"
 	"github.com/mozilla-services/heka/sandbox/lua"
-	"log"
-<<<<<<< HEAD
 	"os"
-	"sync"
-=======
->>>>>>> 9988e241
 )
 
 func fileExists(path string) bool {
@@ -117,21 +112,12 @@
 				}
 			}
 		}
-<<<<<<< HEAD
-		if this.sbc.PreserveData {
-			this.sb.Destroy(this.sbc.ScriptFilename + ".data")
-		} else {
-			this.sb.Destroy("")
-		}
-		this.sb = nil
-		log.Printf("SandboxFilter '%s' stopped.", fr.Name())
-		wg.Done()
-	}()
-=======
 	}
-	this.sb.Destroy()
+	if this.sbc.PreserveData {
+		this.sb.Destroy(this.sbc.ScriptFilename + ".data")
+	} else {
+		this.sb.Destroy("")
+	}
 	this.sb = nil
-
->>>>>>> 9988e241
 	return
 }