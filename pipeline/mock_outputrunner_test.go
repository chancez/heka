--- conflicted
+++ resolved
@@ -4,9 +4,9 @@
 package pipeline
 
 import (
+	sync "sync"
+	gomock "code.google.com/p/gomock/gomock"
 	time "time"
-	gomock "code.google.com/p/gomock/gomock"
-	sync "sync"
 )
 
 // Mock of OutputRunner interface
@@ -48,14 +48,6 @@
 	return _mr.mock.ctrl.RecordCall(_mr.mock, "LogError", arg0)
 }
 
-<<<<<<< HEAD
-func (_m *MockOutputRunner) LogMessage(_param0 string) {
-	_m.ctrl.Call(_m, "LogMessage", _param0)
-}
-
-func (_mr *_MockOutputRunnerRecorder) LogMessage(arg0 interface{}) *gomock.Call {
-	return _mr.mock.ctrl.RecordCall(_mr.mock, "LogMessage", arg0)
-=======
 func (_m *MockOutputRunner) MatchChan() chan *PipelineCapture {
 	ret := _m.ctrl.Call(_m, "MatchChan")
 	ret0, _ := ret[0].(chan *PipelineCapture)
@@ -64,7 +56,6 @@
 
 func (_mr *_MockOutputRunnerRecorder) MatchChan() *gomock.Call {
 	return _mr.mock.ctrl.RecordCall(_mr.mock, "MatchChan")
->>>>>>> 6bf7c367
 }
 
 func (_m *MockOutputRunner) Name() string {
