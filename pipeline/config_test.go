/***** BEGIN LICENSE BLOCK *****
# This Source Code Form is subject to the terms of the Mozilla Public
# License, v. 2.0. If a copy of the MPL was not distributed with this file,
# You can obtain one at http://mozilla.org/MPL/2.0/.
#
# The Initial Developer of the Original Code is the Mozilla Foundation.
# Portions created by the Initial Developer are Copyright (C) 2012
# the Initial Developer. All Rights Reserved.
#
# Contributor(s):
#   Rob Miller (rmiller@mozilla.com)
#
# ***** END LICENSE BLOCK *****/

package pipeline

import (
	"github.com/mozilla-services/heka/message"
	ts "github.com/mozilla-services/heka/testsupport"
	gs "github.com/rafrombrc/gospec/src/gospec"
)

func LoadFromConfigSpec(c gs.Context) {
	c.Specify("Config file loading", func() {
		origPoolSize := PoolSize
		pipeConfig := NewPipelineConfig(1)
		defer func() {
			PoolSize = origPoolSize
		}()

		c.Assume(pipeConfig, gs.Not(gs.IsNil))

		c.Specify("works w/ good config file", func() {
			err := pipeConfig.LoadFromConfigFile("../testsupport/config_test.toml")
			c.Assume(err, gs.IsNil)

			// We use a set of Expect's rather than c.Specify because the
			// pipeConfig can't be re-loaded per child as gospec will do
			// since each one needs to bind to the same address

			// and the decoders are loaded for the right encoding headers
<<<<<<< HEAD
			dMgr := newDecoderManager(pipeConfig, "test")
			decoders := dMgr.NewDecodersByEncoding()
			jsonName := decoders[message.Header_JSON].Name()
			c.Expect(jsonName[:len("test-JsonDecoder")], gs.Equals, "test-JsonDecoder")
			pbName := decoders[message.Header_PROTOCOL_BUFFER].Name()
			c.Expect(pbName[:len("test-ProtobufDecoder")], gs.Equals,
				"test-ProtobufDecoder")
=======
			c.Expect(len(pipeConfig.Decoders()), gs.Equals, 2)
			c.Expect(pipeConfig.DecodersByEncoding()[message.Header_JSON].Name(),
				gs.Equals, "JsonDecoder")
			c.Expect(pipeConfig.DecodersByEncoding()[message.Header_PROTOCOL_BUFFER].Name(),
				gs.Equals, "ProtobufDecoder")
>>>>>>> ed8ce46b

			// and the inputs section loads properly with a custom name
			_, ok := pipeConfig.InputRunners["UdpInput"]
			c.Expect(ok, gs.Equals, true)

			// and the decoders sections load
			_, ok = pipeConfig.DecoderWrappers["JsonDecoder"]
			c.Expect(ok, gs.Equals, true)
			_, ok = pipeConfig.DecoderWrappers["ProtobufDecoder"]
			c.Expect(ok, gs.Equals, true)

			// and the outputs section loads
			_, ok = pipeConfig.OutputRunners["LogOutput"]
			c.Expect(ok, gs.Equals, true)

			// and the filters sections loads
			_, ok = pipeConfig.FilterRunners["sample"]
			c.Expect(ok, gs.Equals, true)
		})

		c.Specify("works w/ decoder defaults", func() {
			err := pipeConfig.LoadFromConfigFile("../testsupport/config_test_defaults.toml")
			c.Assume(err, gs.Not(gs.IsNil))

			// Decoders are loaded
			c.Expect(len(pipeConfig.Decoders()), gs.Equals, 2)
			c.Expect(pipeConfig.DecodersByEncoding()[message.Header_JSON].Name(),
				gs.Equals, "JsonDecoder")
			c.Expect(pipeConfig.DecodersByEncoding()[message.Header_PROTOCOL_BUFFER].Name(),
				gs.Equals, "ProtobufDecoder")
		})
		c.Specify("explodes w/ bad config file", func() {
			err := pipeConfig.LoadFromConfigFile("../testsupport/config_bad_test.toml")
			c.Assume(err, gs.Not(gs.IsNil))
			c.Expect(err.Error(), ts.StringContains, "2 errors loading plugins")
			c.Expect(pipeConfig.logMsgs, gs.ContainsAny, gs.Values("No such plugin: CounterOutput"))
		})

		c.Specify("handles missing config file correctly", func() {
			err := pipeConfig.LoadFromConfigFile("no_such_file.toml")
			c.Assume(err, gs.Not(gs.IsNil))
			c.Expect(err.Error(), ts.StringContains, "open no_such_file.toml: no such file or directory")
		})

		c.Specify("errors correctly w/ bad outputs config", func() {
			err := pipeConfig.LoadFromConfigFile("../testsupport/config_bad_outputs.toml")
			c.Assume(err, gs.Not(gs.IsNil))
			c.Expect(err.Error(), ts.StringContains, "1 errors loading plugins")
			msg := pipeConfig.logMsgs[0]
			c.Expect(msg, ts.StringContains, "No such plugin")
		})

		c.Specify("captures plugin Init() panics", func() {
			RegisterPlugin("PanicOutput", func() interface{} {
				return new(PanicOutput)
			})
			err := pipeConfig.LoadFromConfigFile("../testsupport/config_panic.toml")
			c.Expect(err, gs.Not(gs.IsNil))
		})
	})
}<|MERGE_RESOLUTION|>--- conflicted
+++ resolved
@@ -39,7 +39,6 @@
 			// since each one needs to bind to the same address
 
 			// and the decoders are loaded for the right encoding headers
-<<<<<<< HEAD
 			dMgr := newDecoderManager(pipeConfig, "test")
 			decoders := dMgr.NewDecodersByEncoding()
 			jsonName := decoders[message.Header_JSON].Name()
@@ -47,13 +46,6 @@
 			pbName := decoders[message.Header_PROTOCOL_BUFFER].Name()
 			c.Expect(pbName[:len("test-ProtobufDecoder")], gs.Equals,
 				"test-ProtobufDecoder")
-=======
-			c.Expect(len(pipeConfig.Decoders()), gs.Equals, 2)
-			c.Expect(pipeConfig.DecodersByEncoding()[message.Header_JSON].Name(),
-				gs.Equals, "JsonDecoder")
-			c.Expect(pipeConfig.DecodersByEncoding()[message.Header_PROTOCOL_BUFFER].Name(),
-				gs.Equals, "ProtobufDecoder")
->>>>>>> ed8ce46b
 
 			// and the inputs section loads properly with a custom name
 			_, ok := pipeConfig.InputRunners["UdpInput"]
